// src/components/Globe/Globe.tsx
import React, { useState, useEffect, useRef } from 'react';
import Globe, { GlobeMethods } from 'react-globe.gl';
import * as THREE from 'three';
import { useVisualizationMode } from '../../context/VisualizationModeContext';
import { useGlobeLoading } from '../../context/GlobeLoadingContext';
import { GlobeEngine } from '../../globe-engine/GlobeEngine';
import { useSpaceWeatherContext } from '../../context/SpaceWeatherContext';
import GlobeLoadingManager from './GlobeLoadingManager';
import { useIntelReport3DMarkers } from '../../hooks/useIntelReport3DMarkers';
import { useCyberThreats3D } from '../../hooks/useCyberThreats3D';
import { useCyberAttacks3D } from '../../hooks/useCyberAttacks3D';
import { intelReportVisualizationService } from '../../services/IntelReportVisualizationService';
import { IntelReportOverlayMarker } from '../../interfaces/IntelReportOverlay';
import { Enhanced3DGlobeInteractivity } from './Enhanced3DGlobeInteractivity';
import { useGlobeSolarSystemIntegration } from './GlobeSolarSystemIntegration';
import GlobePerformanceMonitor from './GlobePerformanceMonitor';
// Cyber visualization services
import { ThreatIntelligenceService } from '../../services/CyberThreats/ThreatIntelligenceService';
import { RealTimeAttackService } from '../../services/CyberAttacks/RealTimeAttackService';
import type { CyberThreatData } from '../../types/CyberThreats';
import type { CyberAttackData } from '../../types/CyberAttacks';
<<<<<<< HEAD
// Space Weather telemetry HUD
=======
import { useGeoPoliticalSettings } from '../../hooks/useGeoPoliticalSettings';
import { useNationalTerritories3D } from '../../geopolitical/hooks/useNationalTerritories3D';

// TS shim for process env in browser build (debug flags) - safe no-op in prod bundlers
// eslint-disable-next-line @typescript-eslint/no-explicit-any
declare const process: any;
>>>>>>> e69a7fe5

// Define ModelInstance interface locally since it's used in multiple files
interface ModelInstance {
  positionContainer: THREE.Group;
  orientationContainer: THREE.Group;
  rotationContainer: THREE.Group;
  mesh: THREE.Object3D;
  report: IntelReportOverlayMarker;
  basePosition: THREE.Vector3;
  hoverOffset: number;
  localRotationY: number;
}

const GlobeView: React.FC = () => {
  const [globeData, setGlobeData] = useState<object[]>([]);
  const globeRef = useRef<GlobeMethods>();
  const { visualizationMode } = useVisualizationMode();
  const { hasGlobeLoadedBefore, markGlobeAsLoaded, setGlobeInitialized } = useGlobeLoading();
  const [globeEngine, setGlobeEngine] = useState<GlobeEngine | null>(null);
  const [material, setMaterial] = useState<THREE.Material | null>(null);
  
  // Intel Report 3D markers state
  const [intelReports, setIntelReports] = useState<IntelReportOverlayMarker[]>([]);
  const intelMarkerGroupRef = useRef<THREE.Group>(new THREE.Group());
  const [intelModels, setIntelModels] = useState<ModelInstance[]>([]); // Store 3D model instances for interactivity
  const [hoveredReportId, setHoveredReportId] = useState<string | null>(null); // Track hovered model

  // CyberThreats and CyberAttacks visualization state
  const cyberThreatsGroupRef = useRef<THREE.Group>(new THREE.Group());
  const cyberAttacksGroupRef = useRef<THREE.Group>(new THREE.Group());
  const networkInfraGroupRef = useRef<THREE.Group>(new THREE.Group());
  const commHubsGroupRef = useRef<THREE.Group>(new THREE.Group());
  
  // Cyber data services and state
  const threatServiceRef = useRef<ThreatIntelligenceService | null>(null);
  const attackServiceRef = useRef<RealTimeAttackService | null>(null);
  const [cyberThreatsData, setCyberThreatsData] = useState<CyberThreatData[]>([]);
  const [cyberAttacksData, setCyberAttacksData] = useState<CyberAttackData[]>([]);
  const [cyberDataLoading, setCyberDataLoading] = useState(false);
  
  // Space weather integration via context
  const { 
    visualizationVectors 
    // isLoading: _spaceWeatherLoading,
    // error: _spaceWeatherError 
  } = useSpaceWeatherContext();
  
  const containerRef = useRef<HTMLDivElement>(null);
  const [isInitializing, setIsInitializing] = useState(!hasGlobeLoadedBefore);
  const [containerSize, setContainerSize] = useState({ width: 800, height: 600 });

  // Solar system integration (optional feature - can be enabled/disabled)
  // Only activate in compatible visualization modes to prevent conflicts
  const solarSystemEnabled = visualizationMode.mode === 'EcoNatural' || 
                              (visualizationMode.mode === 'CyberCommand' && visualizationMode.subMode !== 'IntelReports');
  
  const _solarSystemIntegration = useGlobeSolarSystemIntegration({
    globeRef,
    enabled: solarSystemEnabled, // Only enable in compatible modes
    debugMode: false, // Disabled debug mode to reduce console noise
    onStateChange: (state) => {
      // Optional: Handle solar system state changes for UI updates
      if (state.sunState?.isVisible) {
        console.log(`Sun is now visible in ${state.currentContext} scale`);
      }
      console.log('Solar system state change:', state);
    }
  });

  useEffect(() => {
    // Fast track initialization if Globe has loaded before
    const initDelay = hasGlobeLoadedBefore ? 0 : 800; // No delay for subsequent loads
    
    const initTimer = setTimeout(() => {
      const engine = new GlobeEngine({ mode: visualizationMode.mode });
      setGlobeEngine(engine);
      
      // Check for material with appropriate timing
      const materialCheckInterval = hasGlobeLoadedBefore ? 10 : 100; // Faster checks for subsequent loads
      const checkMaterial = setInterval(() => {
        const mat = engine.getMaterial();
        if (mat) {
          setMaterial(mat);
          // Mark as ready for rendering
          const readyDelay = hasGlobeLoadedBefore ? 0 : 100; // Instant for subsequent loads
          setTimeout(() => {
            setIsInitializing(false);
            setGlobeInitialized(true);
            if (!hasGlobeLoadedBefore) {
              markGlobeAsLoaded(); // Mark as loaded only on first successful initialization
            }
          }, readyDelay);
          clearInterval(checkMaterial);
        }
      }, materialCheckInterval);
      
      return () => clearInterval(checkMaterial);
    }, initDelay);

    return () => clearTimeout(initTimer);
  }, [visualizationMode.mode, hasGlobeLoadedBefore, markGlobeAsLoaded, setGlobeInitialized]);

  // Track container size for responsive Globe
  useEffect(() => {
    if (!containerRef.current) return;

    const updateSize = () => {
      if (containerRef.current) {
        const rect = containerRef.current.getBoundingClientRect();
        // Use the full available space, only enforce minimum for very small screens
        setContainerSize({ 
          width: Math.max(rect.width, 200), 
          height: Math.max(rect.height, 200) 
        });
      }
    };

    // Initial size
    updateSize();

    // Create ResizeObserver to watch container size changes
    const resizeObserver = new ResizeObserver(updateSize);
    resizeObserver.observe(containerRef.current);

    // Also listen to window resize as backup
    window.addEventListener('resize', updateSize);

    return () => {
      resizeObserver.disconnect();
      window.removeEventListener('resize', updateSize);
    };
  }, []);

  useEffect(() => {
    // Example: update globe data if needed (can be extended for overlays)
    setGlobeData([]); // TODO: Use overlay/event data from GlobeEngine if needed
  }, [globeEngine]);

  // Intel Report 3D markers integration - only show when CyberCommand + IntelReports mode
  useEffect(() => {
    let mounted = true;
    let currentLoadRequest: Promise<void> | null = null;

    // Only fetch Intel Reports when in the correct visualization mode
    if (visualizationMode.mode === 'CyberCommand' && visualizationMode.subMode === 'IntelReports') {
      // Prevent duplicate loading if already in progress
      if (currentLoadRequest) {
        return;
      }

      // Fetch Intel Reports for 3D visualization
      currentLoadRequest = (async () => {
        try {
          const markers = await intelReportVisualizationService.getIntelReportMarkers({
            maxReports: 25 // Reduced from 50 for better performance
          });
          
          if (mounted) {
            setIntelReports(markers);
            console.log(`📊 Loaded ${markers.length} Intel Report 3D markers for CyberCommand/IntelReports mode`);
          }
        } catch (error) {
          if (mounted) {
            console.error('Error loading Intel Report markers:', error);
          }
        } finally {
          currentLoadRequest = null;
        }
      })();

      // Set up periodic refresh (every 60 seconds instead of 30) only when in correct mode
      const interval = setInterval(() => {
        if (mounted && visualizationMode.mode === 'CyberCommand' && visualizationMode.subMode === 'IntelReports') {
          currentLoadRequest = (async () => {
            try {
              const markers = await intelReportVisualizationService.getIntelReportMarkers({
                maxReports: 25
              });
              if (mounted) {
                setIntelReports(markers);
              }
            } catch (error) {
              if (mounted) {
                console.error('Error refreshing Intel Report markers:', error);
              }
            } finally {
              currentLoadRequest = null;
            }
          })();
        }
      }, 60000); // Increased from 30s to 60s

      return () => {
        mounted = false;
        clearInterval(interval);
        currentLoadRequest = null;
      };
    } else {
      // Clear Intel Reports when not in the correct mode
      if (mounted) {
        setIntelReports([]);
        console.log('🧹 Intel Report 3D markers cleared - not in CyberCommand/IntelReports mode');
      }
    }

    return () => {
      mounted = false;
    };
  }, [visualizationMode.mode, visualizationMode.subMode]);

  // Add Intel Report 3D markers to the Globe scene - respect visualization mode
  useEffect(() => {
    if (!globeRef.current) return;

    const globeObj = globeRef.current as unknown as { scene: () => THREE.Scene };
    const scene = globeObj?.scene();
    const intelGroup = intelMarkerGroupRef.current;

    if (scene && intelGroup) {
      // Only add to scene if we're in the correct visualization mode and have reports
      if (visualizationMode.mode === 'CyberCommand' && 
          visualizationMode.subMode === 'IntelReports' && 
          intelReports.length > 0 &&
          !scene.children.includes(intelGroup)) {
        scene.add(intelGroup);
        console.log('Intel Report 3D marker group added to Globe scene');
      } else if (scene.children.includes(intelGroup)) {
        // Remove from scene if mode changed or no reports
        scene.remove(intelGroup);
        console.log('Intel Report 3D marker group removed from Globe scene');
      }
    }

    return () => {
      if (scene && intelGroup) {
        scene.remove(intelGroup);
      }
    };
  }, [globeRef, intelReports, visualizationMode.mode, visualizationMode.subMode]);

  // =============================================================================
  // CYBER THREATS DATA INTEGRATION - Real data loading and visualization
  // =============================================================================
  useEffect(() => {
    let mounted = true;
    let dataRefreshInterval: number | null = null;

    if (visualizationMode.mode === 'CyberCommand' && visualizationMode.subMode === 'CyberThreats') {
      console.log('🔒 CYBER THREATS MODE ACTIVATED - Loading real threat data');
      
      // Initialize threat service if not already done
      if (!threatServiceRef.current) {
        threatServiceRef.current = new ThreatIntelligenceService({
          updateInterval: 10000, // 10 seconds
          maxActiveThreatss: 1000,
          enableGeographicCorrelation: true,
          enableTemporalCorrelation: true,
          debugMode: process.env.NODE_ENV === 'development'
        });
      }

      const loadThreatData = async () => {
        if (!mounted || !threatServiceRef.current) return;
        
        try {
          setCyberDataLoading(true);
          console.log('� Fetching cyber threat intelligence data...');
          
          const threatData = await threatServiceRef.current.getData({
            limit: 100, // Limit for performance
            target_countries: ['US', 'CA', 'GB', 'DE', 'FR', 'JP', 'AU'], // Focus regions
            severity_min: 3, // Medium severity and above
            time_window: {
              start: new Date(Date.now() - 24 * 60 * 60 * 1000), // Last 24 hours
              end: new Date()
            },
            sort_by: 'severity',
            sort_order: 'desc'
          });
          
          if (mounted) {
            setCyberThreatsData(threatData);
            console.log(`🔒 Loaded ${threatData.length} cyber threat data points`);
          }
        } catch (error) {
          if (mounted) {
            console.error('Error loading cyber threat data:', error);
            // Fallback to mock data for development
            console.log('� Using mock threat data for development');
          }
        } finally {
          if (mounted) {
            setCyberDataLoading(false);
          }
        }
      };

      // Initial data load
      loadThreatData();

      // Set up periodic data refresh
      dataRefreshInterval = setInterval(() => {
        if (mounted && visualizationMode.mode === 'CyberCommand' && visualizationMode.subMode === 'CyberThreats') {
          loadThreatData();
        }
      }, 30000); // Refresh every 30 seconds

      return () => {
        mounted = false;
        if (dataRefreshInterval) {
          clearInterval(dataRefreshInterval);
        }
      };
    } else {
      // Clear data when leaving CyberThreats mode
      if (mounted) {
        setCyberThreatsData([]);
        console.log('🧹 Cyber threats data cleared - left CyberThreats mode');
      }
    }

    return () => {
      mounted = false;
    };
  }, [visualizationMode.mode, visualizationMode.subMode]);

  // =============================================================================
  // CYBER ATTACKS DATA INTEGRATION - Real data loading and visualization  
  // =============================================================================
  useEffect(() => {
    let mounted = true;
    let dataRefreshInterval: number | null = null;

    if (visualizationMode.mode === 'CyberCommand' && visualizationMode.subMode === 'CyberAttacks') {
      console.log('⚡ CYBER ATTACKS MODE ACTIVATED - Loading real attack data');
      
      // Initialize attack service if not already done
      if (!attackServiceRef.current) {
        attackServiceRef.current = new RealTimeAttackService();
      }

      const loadAttackData = async () => {
        if (!mounted || !attackServiceRef.current) return;
        
        try {
          setCyberDataLoading(true);
          console.log('📡 Fetching real-time cyber attack data...');
          
          const attackData = await attackServiceRef.current.getData({
            limit: 150, // More attacks for dynamic visualization
            time_window: {
              start: new Date(Date.now() - 2 * 60 * 60 * 1000), // Last 2 hours
              end: new Date()
            },
            attack_statuses: ['detected', 'in_progress', 'escalated'],
            severity_min: 3, // Medium severity (3) and above
            real_time: true
          });
          
          if (mounted) {
            setCyberAttacksData(attackData);
            console.log(`⚡ Loaded ${attackData.length} cyber attack data points`);
          }
        } catch (error) {
          if (mounted) {
            console.error('Error loading cyber attack data:', error);
            // Fallback to mock data for development
            console.log('🔧 Using mock attack data for development');
          }
        } finally {
          if (mounted) {
            setCyberDataLoading(false);
          }
        }
      };

      // Initial data load
      loadAttackData();

      // Set up faster refresh for real-time attacks
      dataRefreshInterval = setInterval(() => {
        if (mounted && visualizationMode.mode === 'CyberCommand' && visualizationMode.subMode === 'CyberAttacks') {
          loadAttackData();
        }
      }, 15000); // Refresh every 15 seconds for more dynamic feel

      return () => {
        mounted = false;
        if (dataRefreshInterval) {
          clearInterval(dataRefreshInterval);
        }
      };
    } else {
      // Clear data when leaving CyberAttacks mode
      if (mounted) {
        setCyberAttacksData([]);
        console.log('🧹 Cyber attacks data cleared - left CyberAttacks mode');
      }
    }

    return () => {
      mounted = false;
    };
  }, [visualizationMode.mode, visualizationMode.subMode]);

  // =============================================================================
  // SATELLITES INTEGRATION - Real satellite tracking (MVP)
  // =============================================================================
  useEffect(() => {
    if (!globeRef.current) return;

    const globeObj = globeRef.current as unknown as { scene: () => THREE.Scene };
    const scene = globeObj?.scene();
    const satellitesGroup = networkInfraGroupRef.current; // Reuse existing group

    if (visualizationMode.mode === 'CyberCommand' && visualizationMode.subMode === 'Satellites') {
      console.log('🛰️ SATELLITES MODE ACTIVATED - Enhanced satellite tracking');
      console.log('📊 Data Source: CelesTrak with intelligent curation');
      console.log('🎯 Showing: ~100 carefully selected satellites from 21K+ database');
      
      // Add satellitesGroup to scene
      if (scene && satellitesGroup && !scene.children.includes(satellitesGroup)) {
        scene.add(satellitesGroup);
        console.log('🛰️ Satellites visualization group added to Globe scene');
        
        // Load satellite data with new service
        import('../../services/Satellites/SatelliteVisualizationService').then(({ satelliteVisualizationService }) => {
          // Initialize service if not already done
          satelliteVisualizationService.initialize().then(() => {
            return satelliteVisualizationService.getSatelliteData();
          }).then(satellites => {
            console.log(`🛰️ Loaded ${satellites.length} satellites for visualization`);
            
            // Clear previous satellites
            while (satellitesGroup.children.length > 0) {
              const child = satellitesGroup.children[0];
              satellitesGroup.remove(child);
              if (child instanceof THREE.Mesh) {
                child.geometry?.dispose();
                if (child.material instanceof THREE.Material) {
                  child.material.dispose();
                }
              }
            }
            
            // Use Three.js InstancedMesh for better performance with many satellites
            const maxSatellites = Math.max(100, satellites.length);
            const geometry = new THREE.SphereGeometry(0.3, 8, 6); // Small, low-poly spheres
            const material = new THREE.MeshBasicMaterial({ 
              transparent: true,
              opacity: 0.8
            });
            
            const instancedMesh = new THREE.InstancedMesh(geometry, material, maxSatellites);
            const tempMatrix = new THREE.Matrix4();
            const tempColor = new THREE.Color();
            
            // Create satellite markers using instanced rendering
            satellites.forEach((satellite, index) => {
              const { lat, lng, altitude, type } = satellite;
              
              // Convert lat/lng/alt to 3D position
              const phi = (90 - lat) * (Math.PI / 180);
              const theta = (lng + 180) * (Math.PI / 180);
              const radius = 100 + (altitude / 1000); // Scale altitude for visibility
              
              const position = new THREE.Vector3(
                -radius * Math.sin(phi) * Math.cos(theta),
                radius * Math.cos(phi),
                radius * Math.sin(phi) * Math.sin(theta)
              );
              
              // Set instance matrix (position and scale)
              const scale = type === 'space_station' ? 2.0 : 
                           type === 'scientific' ? 1.5 :
                           type === 'gps_satellite' ? 1.2 : 1.0;
              
              tempMatrix.compose(position, new THREE.Quaternion(), new THREE.Vector3(scale, scale, scale));
              instancedMesh.setMatrixAt(index, tempMatrix);
              
              // Set instance color
              const color = type === 'space_station' ? 0x00ff88 : // Green for stations
                           type === 'scientific' ? 0xff8800 : // Orange for scientific
                           type === 'gps_satellite' ? 0x4488ff : // Blue for GPS
                           type === 'starlink' ? 0xaaaaaa : // Gray for Starlink
                           type === 'weather' ? 0x88ff44 : // Light green for weather
                           type === 'communication' ? 0xff4488 : // Pink for communication
                           0xffffff; // White for others
              
              tempColor.setHex(color);
              instancedMesh.setColorAt(index, tempColor);
              
              // Store metadata for interaction (will be used in Phase 3)
              if (index === 0) {
                instancedMesh.userData = {
                  type: 'satelliteGroup',
                  satellites: satellites.map(sat => ({
                    id: sat.id,
                    name: sat.name,
                    type: sat.type,
                    altitude: sat.altitude,
                    position: { lat: sat.lat, lng: sat.lng }
                  }))
                };
              }
            });
            
            // Update instance matrices and colors
            instancedMesh.instanceMatrix.needsUpdate = true;
            if (instancedMesh.instanceColor) {
              instancedMesh.instanceColor.needsUpdate = true;
            }
            
            satellitesGroup.add(instancedMesh);
            console.log(`🛰️ Created instanced satellite visualization with ${satellites.length} satellites`);
          }).catch(error => {
            console.error('🛰️ Failed to load satellite data:', error);
            
            // Fallback: Show a few demo satellites
            const fallbackGeometry = new THREE.SphereGeometry(0.5, 8, 6);
            const fallbackMaterial = new THREE.MeshBasicMaterial({ color: 0x00ff88 });
            
            const issMesh = new THREE.Mesh(fallbackGeometry, fallbackMaterial);
            issMesh.position.set(0, 110, 0); // Above Earth
            issMesh.userData = { type: 'satellite', name: 'ISS (Fallback)', id: 'iss-fallback' };
            satellitesGroup.add(issMesh);
            
            console.log('🛰️ Added fallback satellite visualization');
          });
        });
      }
    } else {
      // Remove from scene if mode changed
      if (scene && satellitesGroup && scene.children.includes(satellitesGroup)) {
        scene.remove(satellitesGroup);
        console.log('🛰️ Satellites visualization group removed from Globe scene');
      }
    }

    return () => {
      if (scene && satellitesGroup) {
        scene.remove(satellitesGroup);
      }
    };
  }, [globeRef, visualizationMode.mode, visualizationMode.subMode]);

  // =============================================================================
  // COMMUNICATION HUBS INTEGRATION - New mode integration
  // =============================================================================
  useEffect(() => {
    if (!globeRef.current) return;

    const globeObj = globeRef.current as unknown as { scene: () => THREE.Scene };
    const scene = globeObj?.scene();
    const commGroup = commHubsGroupRef.current;

    if (visualizationMode.mode === 'CyberCommand' && visualizationMode.subMode === 'CommHubs') {
      console.log('📡 COMMUNICATION HUBS MODE ACTIVATED - New Integration Point');
      console.log('📊 Data Source: CommunicationHubsService (to be created)');
      console.log('🎯 Ready for: Satellite uplinks, radio towers, submarine cables, relay stations');
      
      // Add commGroup to scene
      if (scene && commGroup && !scene.children.includes(commGroup)) {
        scene.add(commGroup);
        console.log('📡 Communication Hubs visualization group added to Globe scene');
        
        // TODO: Create CommunicationHubsService
        // TODO: Add satellite constellation visualization
        // TODO: Add radio tower networks
        // TODO: Add submarine cable routes
        // TODO: Add relay station markers
      }
    } else {
      // Remove from scene if mode changed
      if (scene && commGroup && scene.children.includes(commGroup)) {
        scene.remove(commGroup);
        console.log('📡 Communication Hubs visualization group removed from Globe scene');
      }
    }

    return () => {
      if (scene && commGroup) {
        scene.remove(commGroup);
      }
    };
  }, [globeRef, visualizationMode.mode, visualizationMode.subMode]);

  // Initialize 3D Intel Report markers using the hook - capture models for interactivity
  const { models: intel3DModels } = useIntelReport3DMarkers(
    // Pass reports only when in correct visualization mode
    (visualizationMode.mode === 'CyberCommand' && visualizationMode.subMode === 'IntelReports') 
      ? intelReports 
      : [], 
    globeRef.current ? (globeRef.current as unknown as { scene: () => THREE.Scene }).scene() : null,
    globeRef.current ? (globeRef.current as unknown as { camera: () => THREE.Camera }).camera() : null,
    null, // No longer need globe object reference
    {
      globeRadius: 100,
      hoverAltitude: 10,  // Reduced from 12 to 10
      rotationSpeed: 0.003, // Reduced from 0.005 to 0.003 for better performance
      scale: 3.0  // Reduced from 4.0 to 3.0
    },
    hoveredReportId // Pass the currently hovered report ID
  );

  // Initialize CyberThreats 3D visualization using the new hook
  const cyberThreats = useCyberThreats3D(
    visualizationMode.mode === 'CyberCommand' && visualizationMode.subMode === 'CyberThreats',
    globeRef.current ? (globeRef.current as unknown as { scene: () => THREE.Scene }).scene() : null,
    globeRef.current ? (globeRef.current as unknown as { camera: () => THREE.Camera }).camera() : null,
    {
      globeRadius: 100,
      updateInterval: 5000,
      enableHeatMap: true,
      debugMode: process.env.NODE_ENV === 'development'
    }
  );

  // Initialize CyberAttacks 3D visualization using the new hook
  const cyberAttacks = useCyberAttacks3D(
    visualizationMode.mode === 'CyberCommand' && visualizationMode.subMode === 'CyberAttacks',
    globeRef.current ? (globeRef.current as unknown as { scene: () => THREE.Scene }).scene() : null,
    globeRef.current ? (globeRef.current as unknown as { camera: () => THREE.Camera }).camera() : null,
    {
      globeRadius: 100,
      updateInterval: 2000,
      enableTrajectories: true,
      trajectorySpeed: 1.0,
      debugMode: process.env.NODE_ENV === 'development'
    }
  );

  // Update the models state when intel3DModels changes
  useEffect(() => {
    setIntelModels(intel3DModels);
  }, [intel3DModels]);

  // Monitor CyberThreats hook status
  useEffect(() => {
    if (visualizationMode.mode === 'CyberCommand' && visualizationMode.subMode === 'CyberThreats') {
      console.log(`🔒 CYBER THREATS 3D HOOK STATUS: ${cyberThreats.threats.length} threats loaded, Loading: ${cyberThreats.isLoading}`);
      if (cyberThreats.error) {
        console.error('🔒 CyberThreats Hook Error:', cyberThreats.error);
      }
      setCyberDataLoading(cyberThreats.isLoading);
    }
  }, [visualizationMode.mode, visualizationMode.subMode, cyberThreats.threats.length, cyberThreats.isLoading, cyberThreats.error]);

  // Monitor CyberAttacks hook status
  useEffect(() => {
    if (visualizationMode.mode === 'CyberCommand' && visualizationMode.subMode === 'CyberAttacks') {
      console.log(`⚡ CYBER ATTACKS 3D HOOK STATUS: ${cyberAttacks.attacks.length} attacks loaded, Loading: ${cyberAttacks.isLoading}`);
      if (cyberAttacks.error) {
        console.error('⚡ CyberAttacks Hook Error:', cyberAttacks.error);
      }
      setCyberDataLoading(cyberAttacks.isLoading);
    }
  }, [visualizationMode.mode, visualizationMode.subMode, cyberAttacks.attacks.length, cyberAttacks.isLoading, cyberAttacks.error]);

  // =============================================================================
  // CYBER THREATS 3D VISUALIZATION - Real animated data-driven visualization
  // =============================================================================
  useEffect(() => {
    if (!globeRef.current || cyberThreatsData.length === 0) return;
    
    const globeObj = globeRef.current as unknown as { scene: () => THREE.Scene };
    const scene = globeObj && globeObj.scene();
    const cyberThreatsGroup = cyberThreatsGroupRef.current;
    
    if (visualizationMode.mode === 'CyberCommand' && visualizationMode.subMode === 'CyberThreats') {
      console.log(`🔒 CYBER THREATS 3D VISUALIZATION - Rendering ${cyberThreatsData.length} threat objects`);
      
      // Clear previous visualization efficiently
      while (cyberThreatsGroup.children.length > 0) {
        const child = cyberThreatsGroup.children[0];
        cyberThreatsGroup.remove(child);
        if (child instanceof THREE.Mesh) {
          child.geometry?.dispose();
          if (child.material instanceof THREE.Material) {
            child.material.dispose();
          }
        }
      }
      
      // Create animated threat visualizations from real data
      cyberThreatsData.forEach((threatData) => {
        const { location, category, severity, status, confidence } = threatData;
        
        // Convert lat/lng to 3D position
        const phi = (90 - location.latitude) * (Math.PI / 180);
        const theta = (location.longitude + 180) * (Math.PI / 180);
        const radius = 1.05 + (severity / 20); // Height varies by severity
        
        // Create threat geometry based on category
        let geometry: THREE.BufferGeometry;
        let color: number;
        
        switch (category) {
          case 'Malware':
            geometry = new THREE.IcosahedronGeometry(0.02 + severity * 0.005, 1);
            color = 0xff3333; // Red
            break;
          case 'APT':
            geometry = new THREE.ConeGeometry(0.015 + severity * 0.003, 0.04 + severity * 0.008, 6);
            color = 0xff1144; // Dark red
            break;
          case 'Botnet':
            geometry = new THREE.SphereGeometry(0.018 + severity * 0.004, 8, 6);
            color = 0xff6600; // Orange-red
            break;
          case 'Phishing':
            geometry = new THREE.TetrahedronGeometry(0.015 + severity * 0.003);
            color = 0xffaa00; // Orange
            break;
          case 'DataBreach':
            geometry = new THREE.OctahedronGeometry(0.02 + severity * 0.005);
            color = 0xcc0000; // Deep red
            break;
          default:
            geometry = new THREE.SphereGeometry(0.015 + severity * 0.003, 6, 4);
            color = 0xff4444; // Default red
        }
        
        // Create material with confidence-based opacity and status-based effects
        const material = new THREE.MeshBasicMaterial({ 
          color,
          transparent: true, 
          opacity: 0.7 + (confidence === 'Confirmed' ? 0.3 : 
                         confidence === 'High' ? 0.2 : 
                         confidence === 'Medium' ? 0.1 : 0),
          wireframe: status === 'Emerging' // Wireframe for emerging threats
        });
        
        const threatMarker = new THREE.Mesh(geometry, material);
        threatMarker.position.set(
          -radius * Math.sin(phi) * Math.cos(theta),
          radius * Math.cos(phi),
          radius * Math.sin(phi) * Math.sin(theta)
        );
        
        // Store metadata for interactivity
        threatMarker.userData = { 
          type: 'cyber-threat', 
          id: threatData.id,
          category: threatData.category,
          severity: threatData.severity,
          name: threatData.name,
          threatData: threatData
        };
        
        // Add pulsing animation for active threats
        if (status === 'Active') {
          const animationSpeed = 0.01 + (severity * 0.002);
          threatMarker.userData.animate = () => {
            const scale = 1 + Math.sin(Date.now() * animationSpeed) * 0.3;
            threatMarker.scale.setScalar(scale);
          };
        }
        
        cyberThreatsGroup.add(threatMarker);
      });
      
      // Add group to scene only once
      if (scene && !scene.children.includes(cyberThreatsGroup)) {
        scene.add(cyberThreatsGroup);
      }
      
      console.log(`🔒 Generated ${cyberThreatsGroup.children.length} 3D threat visualization objects`);
      
    } else {
      // Clean up when leaving mode
      if (scene && scene.children.includes(cyberThreatsGroup)) {
        scene.remove(cyberThreatsGroup);
        // Dispose of geometries and materials to free memory
        cyberThreatsGroup.children.forEach(child => {
          if (child instanceof THREE.Mesh) {
            child.geometry?.dispose();
            if (child.material instanceof THREE.Material) {
              child.material.dispose();
            }
          }
        });
        cyberThreatsGroup.clear();
      }
    }

    return () => {
      // Cleanup on unmount
      if (scene && cyberThreatsGroup && scene.children.includes(cyberThreatsGroup)) {
        scene.remove(cyberThreatsGroup);
      }
    };
  }, [globeRef, cyberThreatsData, visualizationMode.mode, visualizationMode.subMode]);

  // =============================================================================
  // CYBER ATTACKS 3D VISUALIZATION - Real animated attack trajectories
  // =============================================================================
  useEffect(() => {
    if (!globeRef.current || cyberAttacksData.length === 0) return;
    
    const globeObj = globeRef.current as unknown as { scene: () => THREE.Scene };
    const scene = globeObj && globeObj.scene();
    const cyberAttacksGroup = cyberAttacksGroupRef.current;
    
    if (visualizationMode.mode === 'CyberCommand' && visualizationMode.subMode === 'CyberAttacks') {
      console.log(`⚡ CYBER ATTACKS 3D VISUALIZATION - Rendering ${cyberAttacksData.length} attack objects with trajectories`);
      
      // Clear previous visualization efficiently
      while (cyberAttacksGroup.children.length > 0) {
        const child = cyberAttacksGroup.children[0];
        cyberAttacksGroup.remove(child);
        if (child instanceof THREE.Mesh || child instanceof THREE.Line) {
          if (child instanceof THREE.Mesh) {
            child.geometry?.dispose();
            if (child.material instanceof THREE.Material) {
              child.material.dispose();
            }
          } else if (child instanceof THREE.Line) {
            child.geometry?.dispose();
            if (child.material instanceof THREE.Material) {
              child.material.dispose();
            }
          }
        }
      }
      
      // Create animated attack visualizations from real data
      cyberAttacksData.forEach((attackData) => {
        const { trajectory, attack_type, severity, attack_status } = attackData;
        
        // Source position (attack origin)
        const sourcePhi = (90 - trajectory.source.latitude) * (Math.PI / 180);
        const sourceTheta = (trajectory.source.longitude + 180) * (Math.PI / 180);
        const sourceRadius = 1.02;
        
        const sourcePosition = new THREE.Vector3(
          -sourceRadius * Math.sin(sourcePhi) * Math.cos(sourceTheta),
          sourceRadius * Math.cos(sourcePhi),
          sourceRadius * Math.sin(sourcePhi) * Math.sin(sourceTheta)
        );
        
        // Target position (attack destination)
        const targetPhi = (90 - trajectory.target.latitude) * (Math.PI / 180);
        const targetTheta = (trajectory.target.longitude + 180) * (Math.PI / 180);
        const targetRadius = 1.02;
        
        const targetPosition = new THREE.Vector3(
          -targetRadius * Math.sin(targetPhi) * Math.cos(targetTheta),
          targetRadius * Math.cos(targetPhi),
          targetRadius * Math.sin(targetPhi) * Math.sin(targetTheta)
        );
        
        // Create attack trajectory curve (great circle)
        const distance = sourcePosition.distanceTo(targetPosition);
        const midPoint = sourcePosition.clone().add(targetPosition).multiplyScalar(0.5);
        midPoint.normalize().multiplyScalar(1.15 + distance * 0.1); // Arc height based on distance
        
        const curve = new THREE.QuadraticBezierCurve3(sourcePosition, midPoint, targetPosition);
        const curveGeometry = new THREE.TubeGeometry(curve, 32, 0.003 + severity * 0.001, 8, false);
        
        // Color based on attack type and severity
        let attackColor: number;
        switch (attack_type) {
          case 'DDoS':
            attackColor = 0x00ffff; // Cyan
            break;
          case 'Malware':
            attackColor = 0xff3366; // Pink-red
            break;
          case 'Ransomware':
            attackColor = 0xff0000; // Red
            break;
          case 'DataBreach':
            attackColor = 0xffaa00; // Orange
            break;
          case 'WebAttack':
            attackColor = 0xff6600; // Orange-red
            break;
          case 'NetworkIntrusion':
            attackColor = 0x9900ff; // Purple
            break;
          case 'APT':
            attackColor = 0xcc0000; // Dark red
            break;
          case 'Botnet':
            attackColor = 0xff9900; // Orange
            break;
          default:
            attackColor = 0x00aaff; // Blue
        }
        
        const attackMaterial = new THREE.MeshBasicMaterial({ 
          color: attackColor,
          transparent: true, 
          opacity: attack_status === 'in_progress' ? 0.9 : 0.6
        });
        
        const trajectoryMesh = new THREE.Mesh(curveGeometry, attackMaterial);
        trajectoryMesh.userData = { 
          type: 'cyber-attack-trajectory', 
          id: attackData.id,
          attack_type: attackData.attack_type,
          severity: attackData.severity,
          attackData: attackData
        };
        
        cyberAttacksGroup.add(trajectoryMesh);
        
        // Source marker (attack origin)
        const sourceGeometry = new THREE.ConeGeometry(0.01 + severity * 0.002, 0.025 + severity * 0.005, 6);
        const sourceMaterial = new THREE.MeshBasicMaterial({ 
          color: attackColor,
          transparent: true,
          opacity: 0.8
        });
        const sourceMarker = new THREE.Mesh(sourceGeometry, sourceMaterial);
        sourceMarker.position.copy(sourcePosition);
        sourceMarker.lookAt(0, 0, 0);
        sourceMarker.userData = { 
          type: 'cyber-attack-source', 
          id: `${attackData.id}-source`,
          attackData: attackData
        };
        
        cyberAttacksGroup.add(sourceMarker);
        
        // Target marker (attack destination) - different shape
        const targetGeometry = new THREE.OctahedronGeometry(0.012 + severity * 0.003);
        const targetMaterial = new THREE.MeshBasicMaterial({ 
          color: attackColor,
          transparent: true,
          opacity: 0.9,
          wireframe: attack_status === 'detected'
        });
        const targetMarker = new THREE.Mesh(targetGeometry, targetMaterial);
        targetMarker.position.copy(targetPosition);
        targetMarker.userData = { 
          type: 'cyber-attack-target', 
          id: `${attackData.id}-target`,
          attackData: attackData
        };
        
        cyberAttacksGroup.add(targetMarker);
        
        // Add pulsing animation for active attacks
        if (attack_status === 'in_progress') {
          const animationSpeed = 0.008 + (severity * 0.003);
          sourceMarker.userData.animate = () => {
            const scale = 1 + Math.sin(Date.now() * animationSpeed) * 0.4;
            sourceMarker.scale.setScalar(scale);
          };
          targetMarker.userData.animate = () => {
            const scale = 1 + Math.sin(Date.now() * animationSpeed + Math.PI) * 0.3;
            targetMarker.scale.setScalar(scale);
          };
        }
        
        // Trajectory flow animation (if attack is in progress)
        if (attack_status === 'in_progress') {
          trajectoryMesh.userData.animate = () => {
            // Create flowing effect by modifying material properties
            const flow = (Date.now() * 0.001) % 1;
            attackMaterial.opacity = 0.6 + Math.sin(flow * Math.PI * 2) * 0.3;
          };
        }
      });
      
      // Add group to scene only once
      if (scene && !scene.children.includes(cyberAttacksGroup)) {
        scene.add(cyberAttacksGroup);
      }
      
      console.log(`⚡ Generated ${cyberAttacksGroup.children.length} 3D attack visualization objects with trajectories`);
      
    } else {
      // Clean up when leaving mode
      if (scene && scene.children.includes(cyberAttacksGroup)) {
        scene.remove(cyberAttacksGroup);
        // Dispose of geometries and materials to free memory
        cyberAttacksGroup.children.forEach(child => {
          if (child instanceof THREE.Mesh) {
            child.geometry?.dispose();
            if (child.material instanceof THREE.Material) {
              child.material.dispose();
            }
          } else if (child instanceof THREE.Line) {
            child.geometry?.dispose();
            if (child.material instanceof THREE.Material) {
              child.material.dispose();
            }
          }
        });
        cyberAttacksGroup.clear();
      }
    }

    return () => {
      // Cleanup on unmount
      if (scene && cyberAttacksGroup && scene.children.includes(cyberAttacksGroup)) {
        scene.remove(cyberAttacksGroup);
      }
    };
  }, [globeRef, cyberAttacksData, visualizationMode.mode, visualizationMode.subMode]);

  // GeoPolitical settings
  const { config: geoPoliticalConfig } = useGeoPoliticalSettings();
  // Attach NationalTerritories layer via new hook (registry-driven)
  const nationalTerritories = useNationalTerritories3D({
    enabled: visualizationMode.mode === 'GeoPolitical' && visualizationMode.subMode === 'NationalTerritories',
    scene: globeRef.current ? (globeRef.current as unknown as { scene: () => THREE.Scene }).scene() : null,
    config: geoPoliticalConfig.nationalTerritories
  });
  // Optional: log loading/error states
  useEffect(() => {
<<<<<<< HEAD
    if (!globeRef.current) return;
    // GlobeMethods type does not expose .scene(), so we cast to the correct type
    const globeObj = globeRef.current as unknown as { scene: () => THREE.Scene };
    const scene = globeObj && globeObj.scene();
    const bordersGroup = bordersRef.current;
    const territoriesGroup = territoriesRef.current;
    const intelGroup = intelMarkerGroupRef.current;
    
    if (scene && bordersGroup && !scene.children.includes(bordersGroup)) {
      scene.add(bordersGroup);
    }
    if (scene && territoriesGroup && !scene.children.includes(territoriesGroup)) {
      scene.add(territoriesGroup);
    }
    if (scene && intelGroup && !scene.children.includes(intelGroup)) {
      scene.add(intelGroup);
    }
    
    return () => {
      if (scene && bordersGroup) scene.remove(bordersGroup);
      if (scene && territoriesGroup) scene.remove(territoriesGroup);
    };
  }, [globeRef, bordersRef, territoriesRef, globeEngine]);

  // Add debounce utility for resize handling
  // AI-NOTE: Fix for stack overflow caused by recursive resize event dispatch
  const debounceRef = useRef<NodeJS.Timeout | null>(null);
  
  useEffect(() => {
    function handleResize() {
      // Clear any existing timeout to debounce resize calls
      if (debounceRef.current) {
        clearTimeout(debounceRef.current);
      }
      
      debounceRef.current = setTimeout(() => {
        // Force Globe to re-render with new window dimensions
        if (globeRef.current) {
          // Access the internal controls to trigger a re-render without dispatching events
          const globeInstance = globeRef.current as unknown as { controls?: { update: () => void } };
          if (globeInstance.controls && typeof globeInstance.controls.update === 'function') {
            globeInstance.controls.update();
          }
        }
      }, 100); // Debounce resize calls by 100ms
    }

    // Handle page visibility changes
    function handleVisibilityChange() {
      if (!document.hidden) {
        // Page became visible, refresh globe
        setTimeout(() => {
          handleResize();
        }, 100);
      }
    }

    window.addEventListener('resize', handleResize);
    document.addEventListener('visibilitychange', handleVisibilityChange);
    
    // Initial sizing
    setTimeout(handleResize, 50);
    setTimeout(handleResize, 200);

    return () => {
      // Clear any pending debounced resize calls
      if (debounceRef.current) {
        clearTimeout(debounceRef.current);
      }
      window.removeEventListener('resize', handleResize);
      document.removeEventListener('visibilitychange', handleVisibilityChange);
    };
  }, []);

  // Space weather data visualization effect - only show when EcoNatural + SpaceWeather mode
  useEffect(() => {
    if (!globeEngine) return;
    
    // Only show space weather data when in the correct visualization mode
    const shouldShowSpaceWeather = (
      visualizationMode.mode === 'EcoNatural' && 
      visualizationMode.subMode === 'SpaceWeather' &&
      visualizationVectors.length > 0
    );
    
    if (!shouldShowSpaceWeather) {
      // Clear space weather markers when mode changed or no data
      setGlobeData(prevData => {
        const filtered = prevData.filter((d: { type?: string }) => d.type !== 'space-weather');
        // Only log if we actually removed data to prevent spam
        if (filtered.length !== prevData.length) {
          console.log('Space weather data cleared - not in EcoNatural/SpaceWeather mode');
        }
        return filtered;
      });
      return;
    }
    
    // Use pre-processed visualization vectors from context
    const spaceWeatherMarkers = visualizationVectors.map(vector => ({
      lat: vector.latitude,
      lng: vector.longitude,
      size: vector.size,
      color: vector.color,
      // Phase 0 Unit Correction: display canonical mV/km
      label: `E-Field: ${vector.magnitude.toFixed(2)} mV/km`,
      magnitude: vector.magnitude,
      direction: vector.direction,
      quality: vector.quality,
      type: 'space-weather' // Add type for filtering and rendering
    }));
    
    // Update the overlay data using the new method
    globeEngine.updateSpaceWeatherVisualization(spaceWeatherMarkers);
    
    // CRITICAL: Merge space weather data into globe's point data for actual rendering
    setGlobeData(prevData => {
      // Remove existing space weather markers
      const nonSpaceWeatherData = prevData.filter((d: { type?: string }) => d.type !== 'space-weather');
      // Add new space weather markers
      return [...nonSpaceWeatherData, ...spaceWeatherMarkers];
    });
    
    console.log(`Updated space weather visualization with ${spaceWeatherMarkers.length} markers for EcoNatural/SpaceWeather mode`);
    
  }, [globeEngine, visualizationVectors, visualizationMode.mode, visualizationMode.subMode]);
=======
    if (nationalTerritories.error) console.error('NationalTerritories error:', nationalTerritories.error);
  }, [nationalTerritories.error]);
>>>>>>> e69a7fe5

  // Reintroduced handleCreateIntelReport after integration edit
  const handleCreateIntelReport = (geoLocation: { lat: number; lng: number }) => {
    const { lat, lng } = geoLocation;
    const newReport: IntelReportOverlayMarker = {
      pubkey: `report-${Date.now()}`,
      title: `Intel Report - ${lat.toFixed(4)}, ${lng.toFixed(4)}`,
      author: 'Current User',
      content: `Intelligence report created at coordinates ${lat.toFixed(6)}, ${lng.toFixed(6)}`,
      timestamp: Date.now(),
      latitude: lat,
      longitude: lng,
      tags: ['user-created', 'context-menu']
    };
    setIntelReports(prev => [...prev, newReport]);
    console.log('📝 Intel report created from context menu:', newReport);
  };

  // =============================================================================
  // ANIMATION LOOP - Real-time animations for cyber visualizations
  // =============================================================================
  useEffect(() => {
    let animationId: number;
    
    const animate = () => {
      // Animate cyber threats (pulsing for active threats)
      cyberThreatsGroupRef.current?.children.forEach(child => {
        if (child.userData.animate && typeof child.userData.animate === 'function') {
          child.userData.animate();
        }
      });
      
      // Animate cyber attacks (pulsing markers and flowing trajectories)
      cyberAttacksGroupRef.current?.children.forEach(child => {
        if (child.userData.animate && typeof child.userData.animate === 'function') {
          child.userData.animate();
        }
      });
      
      animationId = requestAnimationFrame(animate);
    };
    
    // Start animation loop when in cyber visualization modes
    if (visualizationMode.mode === 'CyberCommand' && 
        (visualizationMode.subMode === 'CyberThreats' || visualizationMode.subMode === 'CyberAttacks')) {
      animate();
    }
    
    return () => {
      if (animationId) {
        cancelAnimationFrame(animationId);
      }
    };
  }, [visualizationMode.mode, visualizationMode.subMode]);

  // Cleanup effect when component unmounts or visualization mode changes
  useEffect(() => {
    return () => {
      // Clean up all visualization groups
      [cyberThreatsGroupRef, cyberAttacksGroupRef, networkInfraGroupRef, commHubsGroupRef, intelMarkerGroupRef].forEach(groupRef => {
        const group = groupRef.current;
        if (group) {
          // Dispose of all geometries and materials
          group.children.forEach(child => {
            if (child instanceof THREE.Mesh) {
              child.geometry?.dispose();
              if (child.material instanceof THREE.Material) {
                child.material.dispose();
              } else if (Array.isArray(child.material)) {
                child.material.forEach(material => material.dispose());
              }
            }
          });
          group.clear();
        }
      });
      
      // Clear models array
      setIntelModels([]);
      setIntelReports([]);
      
      console.log('🧹 Globe cleanup completed - all visualization groups disposed');
    };
  }, []);

  return (
    <div ref={containerRef} style={{ 
      position: 'relative',
      width: '100%', 
      height: '100%', 
      overflow: 'hidden',
      opacity: isInitializing ? 0 : 1,
      transition: 'opacity 0.5s ease-in-out',
      // Remove centering from main container to let Globe fill space
      minWidth: '100%',
      minHeight: '100%'
    }}>
      <GlobeLoadingManager 
        material={material} 
        globeEngine={globeEngine}
        fastTrackMode={false} // TODO: Implement user preference for globe loading optimization (cached vs real-time data)
      >        {/* Globe render with full space utilization */}
        <div style={{
          position: 'absolute',
          top: 0,
          left: 0,
          right: 0,
          bottom: 0,
          width: '100%',
          height: '100%'
        }}>
          <Globe
          ref={globeRef}
          width={containerSize.width}
          height={containerSize.height}
          pointsData={globeData.filter((d: { lat?: number; lng?: number }) => d.lat !== undefined && d.lng !== undefined)}
          pointAltitude={(d: { size?: number }) => d.size || 0.5}
          pointColor={(d: { type?: string; color?: string }) => {
            if (d.type === 'space-weather') return d.color || 'purple';
            if (d.type === 'intel') return 'orange';
            if (d.type === 'earthquake') return 'red';
            if (d.type === 'volcano') return 'purple';
            if (d.type === 'cyber') return 'cyan';
            if (d.type === 'system') return 'yellow';
            if (d.type === 'storm') return 'blue';
            if (d.type === 'cloud') return 'gray';
            return d.color || 'white';
          }}
          globeMaterial={material ?? undefined}
          // Configure renderer for optimal space usage
          rendererConfig={{
            antialias: true,
            alpha: true,
            preserveDrawingBuffer: false
          }}
          // Disable automatic camera positioning that might constrain view
          enablePointerInteraction={true}
          // ...existing Globe props...
        />
        </div>
        
        {/* Enhanced 3D Globe Interactivity - handles Intel Report model interactions with game-inspired 3D system */}
        <Enhanced3DGlobeInteractivity 
          globeRef={globeRef}
          intelReports={intelReports}
          visualizationMode={visualizationMode}
          models={intelModels}
          onHoverChange={setHoveredReportId}
          containerRef={containerRef}
          onCreateIntelReport={handleCreateIntelReport}
        />
        
        {/* Performance Monitor for debugging data issues */}
        <GlobePerformanceMonitor 
          enabled={process.env.NODE_ENV === 'development'}
          visualizationMode={visualizationMode}
          onPerformanceIssue={(issue) => {
            console.warn('🐌 Globe Performance Issue:', issue);
          }}
        />

  {/* Space Weather Telemetry HUD removed: telemetry now provided in sidebars */}
        
        {/* Cyber Data Loading Indicator */}
        {cyberDataLoading && (
          <div style={{
            position: 'absolute',
            top: '20px',
            right: '20px',
            backgroundColor: 'rgba(0, 0, 0, 0.7)',
            color: '#00ffff',
            padding: '8px 12px',
            borderRadius: '4px',
            fontSize: '12px',
            zIndex: 1000
          }}>
            {visualizationMode.subMode === 'CyberThreats' ? '🔒 Loading Threats...' : '⚡ Loading Attacks...'}
          </div>
        )}
        
        {/* Solar System Debug Panel - Temporarily disabled for performance */}
        {/* <SolarSystemDebugPanel 
          solarSystemState={solarSystemIntegration.solarSystemState ? {
            isActive: solarSystemIntegration.isActive,
            currentScale: solarSystemIntegration.currentScale || 'unknown',
            sunVisible: solarSystemIntegration.sunVisible,
            cameraDistance: solarSystemIntegration.solarSystemState.cameraDistance || 0,
            sunState: solarSystemIntegration.solarSystemState.sunState,
            planetsVisible: solarSystemIntegration.solarSystemState.planetaryInfo?.visiblePlanets,
            activePlanets: solarSystemIntegration.solarSystemState.planetaryInfo?.activePlanets
          } : null}
        /> */}
        
        {/* Borders and territories overlays would be attached to the Three.js scene here in a custom renderer or with react-three-fiber */}
      </GlobeLoadingManager>
    </div>
  );
};

export default React.memo(GlobeView);
// AI-NOTE: Refactored to use GlobeEngine. See globe-engine-api.artifact for integration details.
// Artifact references:
// - Overlay UI/UX: globe-overlays.artifact (UI/UX Guidelines)
// - Overlay logic: globe-engine-api.artifact, globe-modes.artifact<|MERGE_RESOLUTION|>--- conflicted
+++ resolved
@@ -20,16 +20,13 @@
 import { RealTimeAttackService } from '../../services/CyberAttacks/RealTimeAttackService';
 import type { CyberThreatData } from '../../types/CyberThreats';
 import type { CyberAttackData } from '../../types/CyberAttacks';
-<<<<<<< HEAD
-// Space Weather telemetry HUD
-=======
+// GeoPolitical + territories integration
 import { useGeoPoliticalSettings } from '../../hooks/useGeoPoliticalSettings';
 import { useNationalTerritories3D } from '../../geopolitical/hooks/useNationalTerritories3D';
 
 // TS shim for process env in browser build (debug flags) - safe no-op in prod bundlers
 // eslint-disable-next-line @typescript-eslint/no-explicit-any
 declare const process: any;
->>>>>>> e69a7fe5
 
 // Define ModelInstance interface locally since it's used in multiple files
 interface ModelInstance {
@@ -1044,76 +1041,31 @@
   });
   // Optional: log loading/error states
   useEffect(() => {
-<<<<<<< HEAD
-    if (!globeRef.current) return;
-    // GlobeMethods type does not expose .scene(), so we cast to the correct type
-    const globeObj = globeRef.current as unknown as { scene: () => THREE.Scene };
-    const scene = globeObj && globeObj.scene();
-    const bordersGroup = bordersRef.current;
-    const territoriesGroup = territoriesRef.current;
-    const intelGroup = intelMarkerGroupRef.current;
-    
-    if (scene && bordersGroup && !scene.children.includes(bordersGroup)) {
-      scene.add(bordersGroup);
-    }
-    if (scene && territoriesGroup && !scene.children.includes(territoriesGroup)) {
-      scene.add(territoriesGroup);
-    }
-    if (scene && intelGroup && !scene.children.includes(intelGroup)) {
-      scene.add(intelGroup);
-    }
-    
-    return () => {
-      if (scene && bordersGroup) scene.remove(bordersGroup);
-      if (scene && territoriesGroup) scene.remove(territoriesGroup);
-    };
-  }, [globeRef, bordersRef, territoriesRef, globeEngine]);
-
-  // Add debounce utility for resize handling
-  // AI-NOTE: Fix for stack overflow caused by recursive resize event dispatch
+    if (nationalTerritories.error) console.error('NationalTerritories error:', nationalTerritories.error);
+  }, [nationalTerritories.error]);
+
+  // Add debounce utility for resize handling (fixes recursive resize event dispatch)
   const debounceRef = useRef<NodeJS.Timeout | null>(null);
-  
+
   useEffect(() => {
     function handleResize() {
-      // Clear any existing timeout to debounce resize calls
-      if (debounceRef.current) {
-        clearTimeout(debounceRef.current);
-      }
-      
+      if (debounceRef.current) clearTimeout(debounceRef.current);
       debounceRef.current = setTimeout(() => {
-        // Force Globe to re-render with new window dimensions
         if (globeRef.current) {
-          // Access the internal controls to trigger a re-render without dispatching events
           const globeInstance = globeRef.current as unknown as { controls?: { update: () => void } };
-          if (globeInstance.controls && typeof globeInstance.controls.update === 'function') {
-            globeInstance.controls.update();
-          }
-        }
-      }, 100); // Debounce resize calls by 100ms
-    }
-
-    // Handle page visibility changes
+          globeInstance.controls?.update?.();
+        }
+      }, 100);
+    }
     function handleVisibilityChange() {
-      if (!document.hidden) {
-        // Page became visible, refresh globe
-        setTimeout(() => {
-          handleResize();
-        }, 100);
-      }
-    }
-
+      if (!document.hidden) setTimeout(handleResize, 100);
+    }
     window.addEventListener('resize', handleResize);
     document.addEventListener('visibilitychange', handleVisibilityChange);
-    
-    // Initial sizing
     setTimeout(handleResize, 50);
     setTimeout(handleResize, 200);
-
     return () => {
-      // Clear any pending debounced resize calls
-      if (debounceRef.current) {
-        clearTimeout(debounceRef.current);
-      }
+      if (debounceRef.current) clearTimeout(debounceRef.current);
       window.removeEventListener('resize', handleResize);
       document.removeEventListener('visibilitychange', handleVisibilityChange);
     };
@@ -1122,61 +1074,39 @@
   // Space weather data visualization effect - only show when EcoNatural + SpaceWeather mode
   useEffect(() => {
     if (!globeEngine) return;
-    
-    // Only show space weather data when in the correct visualization mode
     const shouldShowSpaceWeather = (
-      visualizationMode.mode === 'EcoNatural' && 
+      visualizationMode.mode === 'EcoNatural' &&
       visualizationMode.subMode === 'SpaceWeather' &&
       visualizationVectors.length > 0
     );
-    
     if (!shouldShowSpaceWeather) {
-      // Clear space weather markers when mode changed or no data
       setGlobeData(prevData => {
         const filtered = prevData.filter((d: { type?: string }) => d.type !== 'space-weather');
-        // Only log if we actually removed data to prevent spam
-        if (filtered.length !== prevData.length) {
-          console.log('Space weather data cleared - not in EcoNatural/SpaceWeather mode');
-        }
+        if (filtered.length !== prevData.length) console.log('Space weather data cleared - not in EcoNatural/SpaceWeather mode');
         return filtered;
       });
       return;
     }
-    
-    // Use pre-processed visualization vectors from context
     const spaceWeatherMarkers = visualizationVectors.map(vector => ({
       lat: vector.latitude,
       lng: vector.longitude,
       size: vector.size,
       color: vector.color,
-      // Phase 0 Unit Correction: display canonical mV/km
       label: `E-Field: ${vector.magnitude.toFixed(2)} mV/km`,
       magnitude: vector.magnitude,
       direction: vector.direction,
       quality: vector.quality,
-      type: 'space-weather' // Add type for filtering and rendering
+      type: 'space-weather'
     }));
-    
-    // Update the overlay data using the new method
     globeEngine.updateSpaceWeatherVisualization(spaceWeatherMarkers);
-    
-    // CRITICAL: Merge space weather data into globe's point data for actual rendering
     setGlobeData(prevData => {
-      // Remove existing space weather markers
-      const nonSpaceWeatherData = prevData.filter((d: { type?: string }) => d.type !== 'space-weather');
-      // Add new space weather markers
-      return [...nonSpaceWeatherData, ...spaceWeatherMarkers];
+      const nonSpace = prevData.filter((d: { type?: string }) => d.type !== 'space-weather');
+      return [...nonSpace, ...spaceWeatherMarkers];
     });
-    
     console.log(`Updated space weather visualization with ${spaceWeatherMarkers.length} markers for EcoNatural/SpaceWeather mode`);
-    
   }, [globeEngine, visualizationVectors, visualizationMode.mode, visualizationMode.subMode]);
-=======
-    if (nationalTerritories.error) console.error('NationalTerritories error:', nationalTerritories.error);
-  }, [nationalTerritories.error]);
->>>>>>> e69a7fe5
-
-  // Reintroduced handleCreateIntelReport after integration edit
+
+  // Handle intel report creation from context menu (reintroduced after integration)
   const handleCreateIntelReport = (geoLocation: { lat: number; lng: number }) => {
     const { lat, lng } = geoLocation;
     const newReport: IntelReportOverlayMarker = {
